// Code generated by go-swagger; DO NOT EDIT.

package models

// This file was generated by the swagger tool.
// Editing this file might prove futile when you re-run the swagger generate command

import (
	"github.com/go-openapi/errors"
	"github.com/go-openapi/strfmt"
	"github.com/go-openapi/swag"
	"github.com/go-openapi/validate"
)

<<<<<<< HEAD
// WellKnown WellKnown WellKnown WellKnown represents important OpenID Connect discovery metadata
=======
// WellKnown WellKnown WellKnown WellKnown WellKnown represents important OpenID Connect discovery metadata
>>>>>>> 0bd0b0dd
//
// It includes links to several endpoints (e.g. /oauth2/token) and exposes information on supported signature algorithms
// among others.
//
// swagger:model wellKnown
type WellKnown struct {

	// URL of the OP's OAuth 2.0 Authorization Endpoint.
	// Required: true
	AuthorizationEndpoint *string `json:"authorization_endpoint"`

	// Boolean value specifying whether the OP can pass a sid (session ID) Claim in the Logout Token to identify the RP
	// session with the OP. If supported, the sid Claim is also included in ID Tokens issued by the OP
	BackchannelLogoutSessionSupported bool `json:"backchannel_logout_session_supported,omitempty"`

	// Boolean value specifying whether the OP supports back-channel logout, with true indicating support.
	BackchannelLogoutSupported bool `json:"backchannel_logout_supported,omitempty"`

	// Boolean value specifying whether the OP supports use of the claims parameter, with true indicating support.
	ClaimsParameterSupported bool `json:"claims_parameter_supported,omitempty"`

	// JSON array containing a list of the Claim Names of the Claims that the OpenID Provider MAY be able to supply
	// values for. Note that for privacy or other reasons, this might not be an exhaustive list.
	ClaimsSupported []string `json:"claims_supported"`

	// URL at the OP to which an RP can perform a redirect to request that the End-User be logged out at the OP.
	EndSessionEndpoint string `json:"end_session_endpoint,omitempty"`

	// Boolean value specifying whether the OP can pass iss (issuer) and sid (session ID) query parameters to identify
	// the RP session with the OP when the frontchannel_logout_uri is used. If supported, the sid Claim is also
	// included in ID Tokens issued by the OP.
	FrontchannelLogoutSessionSupported bool `json:"frontchannel_logout_session_supported,omitempty"`

	// Boolean value specifying whether the OP supports HTTP-based logout, with true indicating support.
	FrontchannelLogoutSupported bool `json:"frontchannel_logout_supported,omitempty"`

	// JSON array containing a list of the OAuth 2.0 Grant Type values that this OP supports.
	GrantTypesSupported []string `json:"grant_types_supported"`

	// JSON array containing a list of the JWS signing algorithms (alg values) supported by the OP for the ID Token
	// to encode the Claims in a JWT.
	// Required: true
	IDTokenSigningAlgValuesSupported []string `json:"id_token_signing_alg_values_supported"`

	// URL using the https scheme with no query or fragment component that the OP asserts as its IssuerURL Identifier.
	// If IssuerURL discovery is supported , this value MUST be identical to the issuer value returned
	// by WebFinger. This also MUST be identical to the iss Claim value in ID Tokens issued from this IssuerURL.
	// Required: true
	Issuer *string `json:"issuer"`

	// URL of the OP's JSON Web Key Set [JWK] document. This contains the signing key(s) the RP uses to validate
	// signatures from the OP. The JWK Set MAY also contain the Server's encryption key(s), which are used by RPs
	// to encrypt requests to the Server. When both signing and encryption keys are made available, a use (Key Use)
	// parameter value is REQUIRED for all keys in the referenced JWK Set to indicate each key's intended usage.
	// Although some algorithms allow the same key to be used for both signatures and encryption, doing so is
	// NOT RECOMMENDED, as it is less secure. The JWK x5c parameter MAY be used to provide X.509 representations of
	// keys provided. When used, the bare key values MUST still be present and MUST match those in the certificate.
	// Required: true
	JwksURI *string `json:"jwks_uri"`

	// URL of the OP's Dynamic Client Registration Endpoint.
	RegistrationEndpoint string `json:"registration_endpoint,omitempty"`

	// Boolean value specifying whether the OP supports use of the request parameter, with true indicating support.
	RequestParameterSupported bool `json:"request_parameter_supported,omitempty"`

	// Boolean value specifying whether the OP supports use of the request_uri parameter, with true indicating support.
	RequestURIParameterSupported bool `json:"request_uri_parameter_supported,omitempty"`

	// Boolean value specifying whether the OP requires any request_uri values used to be pre-registered
	// using the request_uris registration parameter.
	RequireRequestURIRegistration bool `json:"require_request_uri_registration,omitempty"`

	// JSON array containing a list of the OAuth 2.0 response_mode values that this OP supports.
	ResponseModesSupported []string `json:"response_modes_supported"`

	// JSON array containing a list of the OAuth 2.0 response_type values that this OP supports. Dynamic OpenID
	// Providers MUST support the code, id_token, and the token id_token Response Type values.
	// Required: true
	ResponseTypesSupported []string `json:"response_types_supported"`

	// URL of the authorization server's OAuth 2.0 revocation endpoint.
	RevocationEndpoint string `json:"revocation_endpoint,omitempty"`

	// SON array containing a list of the OAuth 2.0 [RFC6749] scope values that this server supports. The server MUST
	// support the openid scope value. Servers MAY choose not to advertise some supported scope values even when this parameter is used
	ScopesSupported []string `json:"scopes_supported"`

	// JSON array containing a list of the Subject Identifier types that this OP supports. Valid types include
	// pairwise and public.
	// Required: true
	SubjectTypesSupported []string `json:"subject_types_supported"`

	// URL of the OP's OAuth 2.0 Token Endpoint
	// Required: true
	TokenEndpoint *string `json:"token_endpoint"`

	// JSON array containing a list of Client Authentication methods supported by this Token Endpoint. The options are
	// client_secret_post, client_secret_basic, client_secret_jwt, and private_key_jwt, as described in Section 9 of OpenID Connect Core 1.0
	TokenEndpointAuthMethodsSupported []string `json:"token_endpoint_auth_methods_supported"`

	// URL of the OP's UserInfo Endpoint.
	UserinfoEndpoint string `json:"userinfo_endpoint,omitempty"`

	// JSON array containing a list of the JWS [JWS] signing algorithms (alg values) [JWA] supported by the UserInfo Endpoint to encode the Claims in a JWT [JWT].
	UserinfoSigningAlgValuesSupported []string `json:"userinfo_signing_alg_values_supported"`
}

// Validate validates this well known
func (m *WellKnown) Validate(formats strfmt.Registry) error {
	var res []error

	if err := m.validateAuthorizationEndpoint(formats); err != nil {
		res = append(res, err)
	}

	if err := m.validateIDTokenSigningAlgValuesSupported(formats); err != nil {
		res = append(res, err)
	}

	if err := m.validateIssuer(formats); err != nil {
		res = append(res, err)
	}

	if err := m.validateJwksURI(formats); err != nil {
		res = append(res, err)
	}

	if err := m.validateResponseTypesSupported(formats); err != nil {
		res = append(res, err)
	}

	if err := m.validateSubjectTypesSupported(formats); err != nil {
		res = append(res, err)
	}

	if err := m.validateTokenEndpoint(formats); err != nil {
		res = append(res, err)
	}

	if len(res) > 0 {
		return errors.CompositeValidationError(res...)
	}
	return nil
}

func (m *WellKnown) validateAuthorizationEndpoint(formats strfmt.Registry) error {

	if err := validate.Required("authorization_endpoint", "body", m.AuthorizationEndpoint); err != nil {
		return err
	}

	return nil
}

func (m *WellKnown) validateIDTokenSigningAlgValuesSupported(formats strfmt.Registry) error {

	if err := validate.Required("id_token_signing_alg_values_supported", "body", m.IDTokenSigningAlgValuesSupported); err != nil {
		return err
	}

	return nil
}

func (m *WellKnown) validateIssuer(formats strfmt.Registry) error {

	if err := validate.Required("issuer", "body", m.Issuer); err != nil {
		return err
	}

	return nil
}

func (m *WellKnown) validateJwksURI(formats strfmt.Registry) error {

	if err := validate.Required("jwks_uri", "body", m.JwksURI); err != nil {
		return err
	}

	return nil
}

func (m *WellKnown) validateResponseTypesSupported(formats strfmt.Registry) error {

	if err := validate.Required("response_types_supported", "body", m.ResponseTypesSupported); err != nil {
		return err
	}

	return nil
}

func (m *WellKnown) validateSubjectTypesSupported(formats strfmt.Registry) error {

	if err := validate.Required("subject_types_supported", "body", m.SubjectTypesSupported); err != nil {
		return err
	}

	return nil
}

func (m *WellKnown) validateTokenEndpoint(formats strfmt.Registry) error {

	if err := validate.Required("token_endpoint", "body", m.TokenEndpoint); err != nil {
		return err
	}

	return nil
}

// MarshalBinary interface implementation
func (m *WellKnown) MarshalBinary() ([]byte, error) {
	if m == nil {
		return nil, nil
	}
	return swag.WriteJSON(m)
}

// UnmarshalBinary interface implementation
func (m *WellKnown) UnmarshalBinary(b []byte) error {
	var res WellKnown
	if err := swag.ReadJSON(b, &res); err != nil {
		return err
	}
	*m = res
	return nil
}<|MERGE_RESOLUTION|>--- conflicted
+++ resolved
@@ -12,11 +12,7 @@
 	"github.com/go-openapi/validate"
 )
 
-<<<<<<< HEAD
-// WellKnown WellKnown WellKnown WellKnown represents important OpenID Connect discovery metadata
-=======
 // WellKnown WellKnown WellKnown WellKnown WellKnown represents important OpenID Connect discovery metadata
->>>>>>> 0bd0b0dd
 //
 // It includes links to several endpoints (e.g. /oauth2/token) and exposes information on supported signature algorithms
 // among others.
