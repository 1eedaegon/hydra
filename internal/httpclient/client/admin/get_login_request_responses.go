// Code generated by go-swagger; DO NOT EDIT.

package admin

// This file was generated by the swagger tool.
// Editing this file might prove futile when you re-run the swagger generate command

import (
	"fmt"
	"io"

	"github.com/go-openapi/runtime"
	"github.com/go-openapi/strfmt"

	"github.com/ory/hydra/internal/httpclient/models"
)

// GetLoginRequestReader is a Reader for the GetLoginRequest structure.
type GetLoginRequestReader struct {
	formats strfmt.Registry
}

// ReadResponse reads a server response into the received o.
func (o *GetLoginRequestReader) ReadResponse(response runtime.ClientResponse, consumer runtime.Consumer) (interface{}, error) {
	switch response.Code() {
	case 200:
		result := NewGetLoginRequestOK()
		if err := result.readResponse(response, consumer, o.formats); err != nil {
			return nil, err
		}
		return result, nil
	case 400:
		result := NewGetLoginRequestBadRequest()
		if err := result.readResponse(response, consumer, o.formats); err != nil {
			return nil, err
		}
		return nil, result
	case 404:
		result := NewGetLoginRequestNotFound()
		if err := result.readResponse(response, consumer, o.formats); err != nil {
			return nil, err
		}
		return nil, result
	case 410:
		result := NewGetLoginRequestGone()
		if err := result.readResponse(response, consumer, o.formats); err != nil {
			return nil, err
		}
		return nil, result
	case 500:
		result := NewGetLoginRequestInternalServerError()
		if err := result.readResponse(response, consumer, o.formats); err != nil {
			return nil, err
		}
		return nil, result
	default:
		return nil, runtime.NewAPIError("response status code does not match any response statuses defined for this endpoint in the swagger spec", response, response.Code())
	}
}

// NewGetLoginRequestOK creates a GetLoginRequestOK with default headers values
func NewGetLoginRequestOK() *GetLoginRequestOK {
	return &GetLoginRequestOK{}
}

/* GetLoginRequestOK describes a response with status code 200, with default header values.

loginRequest
*/
type GetLoginRequestOK struct {
	Payload *models.LoginRequest
}

func (o *GetLoginRequestOK) Error() string {
	return fmt.Sprintf("[GET /oauth2/auth/requests/login][%d] getLoginRequestOK  %+v", 200, o.Payload)
}
func (o *GetLoginRequestOK) GetPayload() *models.LoginRequest {
	return o.Payload
}

func (o *GetLoginRequestOK) readResponse(response runtime.ClientResponse, consumer runtime.Consumer, formats strfmt.Registry) error {

	o.Payload = new(models.LoginRequest)

	// response payload
	if err := consumer.Consume(response.Body(), o.Payload); err != nil && err != io.EOF {
		return err
	}

	return nil
}

// NewGetLoginRequestBadRequest creates a GetLoginRequestBadRequest with default headers values
func NewGetLoginRequestBadRequest() *GetLoginRequestBadRequest {
	return &GetLoginRequestBadRequest{}
}

/* GetLoginRequestBadRequest describes a response with status code 400, with default header values.

jsonError
*/
type GetLoginRequestBadRequest struct {
	Payload *models.JSONError
}

func (o *GetLoginRequestBadRequest) Error() string {
	return fmt.Sprintf("[GET /oauth2/auth/requests/login][%d] getLoginRequestBadRequest  %+v", 400, o.Payload)
}
<<<<<<< HEAD
func (o *GetLoginRequestBadRequest) GetPayload() *models.GenericError {
=======

func (o *GetLoginRequestBadRequest) GetPayload() *models.JSONError {
>>>>>>> db73b441
	return o.Payload
}

func (o *GetLoginRequestBadRequest) readResponse(response runtime.ClientResponse, consumer runtime.Consumer, formats strfmt.Registry) error {

	o.Payload = new(models.JSONError)

	// response payload
	if err := consumer.Consume(response.Body(), o.Payload); err != nil && err != io.EOF {
		return err
	}

	return nil
}

// NewGetLoginRequestNotFound creates a GetLoginRequestNotFound with default headers values
func NewGetLoginRequestNotFound() *GetLoginRequestNotFound {
	return &GetLoginRequestNotFound{}
}

/* GetLoginRequestNotFound describes a response with status code 404, with default header values.

jsonError
*/
type GetLoginRequestNotFound struct {
	Payload *models.JSONError
}

func (o *GetLoginRequestNotFound) Error() string {
	return fmt.Sprintf("[GET /oauth2/auth/requests/login][%d] getLoginRequestNotFound  %+v", 404, o.Payload)
}
<<<<<<< HEAD
func (o *GetLoginRequestNotFound) GetPayload() *models.GenericError {
=======

func (o *GetLoginRequestNotFound) GetPayload() *models.JSONError {
>>>>>>> db73b441
	return o.Payload
}

func (o *GetLoginRequestNotFound) readResponse(response runtime.ClientResponse, consumer runtime.Consumer, formats strfmt.Registry) error {

	o.Payload = new(models.JSONError)

	// response payload
	if err := consumer.Consume(response.Body(), o.Payload); err != nil && err != io.EOF {
		return err
	}

	return nil
}

// NewGetLoginRequestGone creates a GetLoginRequestGone with default headers values
func NewGetLoginRequestGone() *GetLoginRequestGone {
	return &GetLoginRequestGone{}
}

/* GetLoginRequestGone describes a response with status code 410, with default header values.

requestWasHandledResponse
*/
type GetLoginRequestGone struct {
	Payload *models.RequestWasHandledResponse
}

func (o *GetLoginRequestGone) Error() string {
	return fmt.Sprintf("[GET /oauth2/auth/requests/login][%d] getLoginRequestGone  %+v", 410, o.Payload)
}
func (o *GetLoginRequestGone) GetPayload() *models.RequestWasHandledResponse {
	return o.Payload
}

func (o *GetLoginRequestGone) readResponse(response runtime.ClientResponse, consumer runtime.Consumer, formats strfmt.Registry) error {

	o.Payload = new(models.RequestWasHandledResponse)

	// response payload
	if err := consumer.Consume(response.Body(), o.Payload); err != nil && err != io.EOF {
		return err
	}

	return nil
}

// NewGetLoginRequestInternalServerError creates a GetLoginRequestInternalServerError with default headers values
func NewGetLoginRequestInternalServerError() *GetLoginRequestInternalServerError {
	return &GetLoginRequestInternalServerError{}
}

/* GetLoginRequestInternalServerError describes a response with status code 500, with default header values.

jsonError
*/
type GetLoginRequestInternalServerError struct {
	Payload *models.JSONError
}

func (o *GetLoginRequestInternalServerError) Error() string {
	return fmt.Sprintf("[GET /oauth2/auth/requests/login][%d] getLoginRequestInternalServerError  %+v", 500, o.Payload)
}
<<<<<<< HEAD
func (o *GetLoginRequestInternalServerError) GetPayload() *models.GenericError {
=======

func (o *GetLoginRequestInternalServerError) GetPayload() *models.JSONError {
>>>>>>> db73b441
	return o.Payload
}

func (o *GetLoginRequestInternalServerError) readResponse(response runtime.ClientResponse, consumer runtime.Consumer, formats strfmt.Registry) error {

	o.Payload = new(models.JSONError)

	// response payload
	if err := consumer.Consume(response.Body(), o.Payload); err != nil && err != io.EOF {
		return err
	}

	return nil
}<|MERGE_RESOLUTION|>--- conflicted
+++ resolved
@@ -53,8 +53,9 @@
 			return nil, err
 		}
 		return nil, result
+
 	default:
-		return nil, runtime.NewAPIError("response status code does not match any response statuses defined for this endpoint in the swagger spec", response, response.Code())
+		return nil, runtime.NewAPIError("unknown error", response, response.Code())
 	}
 }
 
@@ -63,7 +64,7 @@
 	return &GetLoginRequestOK{}
 }
 
-/* GetLoginRequestOK describes a response with status code 200, with default header values.
+/*GetLoginRequestOK handles this case with default header values.
 
 loginRequest
 */
@@ -74,6 +75,7 @@
 func (o *GetLoginRequestOK) Error() string {
 	return fmt.Sprintf("[GET /oauth2/auth/requests/login][%d] getLoginRequestOK  %+v", 200, o.Payload)
 }
+
 func (o *GetLoginRequestOK) GetPayload() *models.LoginRequest {
 	return o.Payload
 }
@@ -95,7 +97,7 @@
 	return &GetLoginRequestBadRequest{}
 }
 
-/* GetLoginRequestBadRequest describes a response with status code 400, with default header values.
+/*GetLoginRequestBadRequest handles this case with default header values.
 
 jsonError
 */
@@ -106,12 +108,8 @@
 func (o *GetLoginRequestBadRequest) Error() string {
 	return fmt.Sprintf("[GET /oauth2/auth/requests/login][%d] getLoginRequestBadRequest  %+v", 400, o.Payload)
 }
-<<<<<<< HEAD
-func (o *GetLoginRequestBadRequest) GetPayload() *models.GenericError {
-=======
 
 func (o *GetLoginRequestBadRequest) GetPayload() *models.JSONError {
->>>>>>> db73b441
 	return o.Payload
 }
 
@@ -132,7 +130,7 @@
 	return &GetLoginRequestNotFound{}
 }
 
-/* GetLoginRequestNotFound describes a response with status code 404, with default header values.
+/*GetLoginRequestNotFound handles this case with default header values.
 
 jsonError
 */
@@ -143,12 +141,8 @@
 func (o *GetLoginRequestNotFound) Error() string {
 	return fmt.Sprintf("[GET /oauth2/auth/requests/login][%d] getLoginRequestNotFound  %+v", 404, o.Payload)
 }
-<<<<<<< HEAD
-func (o *GetLoginRequestNotFound) GetPayload() *models.GenericError {
-=======
 
 func (o *GetLoginRequestNotFound) GetPayload() *models.JSONError {
->>>>>>> db73b441
 	return o.Payload
 }
 
@@ -169,7 +163,7 @@
 	return &GetLoginRequestGone{}
 }
 
-/* GetLoginRequestGone describes a response with status code 410, with default header values.
+/*GetLoginRequestGone handles this case with default header values.
 
 requestWasHandledResponse
 */
@@ -180,6 +174,7 @@
 func (o *GetLoginRequestGone) Error() string {
 	return fmt.Sprintf("[GET /oauth2/auth/requests/login][%d] getLoginRequestGone  %+v", 410, o.Payload)
 }
+
 func (o *GetLoginRequestGone) GetPayload() *models.RequestWasHandledResponse {
 	return o.Payload
 }
@@ -201,7 +196,7 @@
 	return &GetLoginRequestInternalServerError{}
 }
 
-/* GetLoginRequestInternalServerError describes a response with status code 500, with default header values.
+/*GetLoginRequestInternalServerError handles this case with default header values.
 
 jsonError
 */
@@ -212,12 +207,8 @@
 func (o *GetLoginRequestInternalServerError) Error() string {
 	return fmt.Sprintf("[GET /oauth2/auth/requests/login][%d] getLoginRequestInternalServerError  %+v", 500, o.Payload)
 }
-<<<<<<< HEAD
-func (o *GetLoginRequestInternalServerError) GetPayload() *models.GenericError {
-=======
 
 func (o *GetLoginRequestInternalServerError) GetPayload() *models.JSONError {
->>>>>>> db73b441
 	return o.Payload
 }
 
