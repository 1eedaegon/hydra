// Code generated by go-swagger; DO NOT EDIT.

package admin

// This file was generated by the swagger tool.
// Editing this file might prove futile when you re-run the swagger generate command

import (
	"fmt"
	"io"

	"github.com/go-openapi/runtime"
	"github.com/go-openapi/strfmt"

	"github.com/ory/hydra/internal/httpclient/models"
)

// CreateJSONWebKeySetReader is a Reader for the CreateJSONWebKeySet structure.
type CreateJSONWebKeySetReader struct {
	formats strfmt.Registry
}

// ReadResponse reads a server response into the received o.
func (o *CreateJSONWebKeySetReader) ReadResponse(response runtime.ClientResponse, consumer runtime.Consumer) (interface{}, error) {
	switch response.Code() {
	case 201:
		result := NewCreateJSONWebKeySetCreated()
		if err := result.readResponse(response, consumer, o.formats); err != nil {
			return nil, err
		}
		return result, nil
	case 401:
		result := NewCreateJSONWebKeySetUnauthorized()
		if err := result.readResponse(response, consumer, o.formats); err != nil {
			return nil, err
		}
		return nil, result
	case 403:
		result := NewCreateJSONWebKeySetForbidden()
		if err := result.readResponse(response, consumer, o.formats); err != nil {
			return nil, err
		}
		return nil, result
	case 500:
		result := NewCreateJSONWebKeySetInternalServerError()
		if err := result.readResponse(response, consumer, o.formats); err != nil {
			return nil, err
		}
		return nil, result
	default:
		return nil, runtime.NewAPIError("response status code does not match any response statuses defined for this endpoint in the swagger spec", response, response.Code())
	}
}

// NewCreateJSONWebKeySetCreated creates a CreateJSONWebKeySetCreated with default headers values
func NewCreateJSONWebKeySetCreated() *CreateJSONWebKeySetCreated {
	return &CreateJSONWebKeySetCreated{}
}

/* CreateJSONWebKeySetCreated describes a response with status code 201, with default header values.

JSONWebKeySet
*/
type CreateJSONWebKeySetCreated struct {
	Payload *models.JSONWebKeySet
}

func (o *CreateJSONWebKeySetCreated) Error() string {
	return fmt.Sprintf("[POST /keys/{set}][%d] createJsonWebKeySetCreated  %+v", 201, o.Payload)
}
func (o *CreateJSONWebKeySetCreated) GetPayload() *models.JSONWebKeySet {
	return o.Payload
}

func (o *CreateJSONWebKeySetCreated) readResponse(response runtime.ClientResponse, consumer runtime.Consumer, formats strfmt.Registry) error {

	o.Payload = new(models.JSONWebKeySet)

	// response payload
	if err := consumer.Consume(response.Body(), o.Payload); err != nil && err != io.EOF {
		return err
	}

	return nil
}

// NewCreateJSONWebKeySetUnauthorized creates a CreateJSONWebKeySetUnauthorized with default headers values
func NewCreateJSONWebKeySetUnauthorized() *CreateJSONWebKeySetUnauthorized {
	return &CreateJSONWebKeySetUnauthorized{}
}

/* CreateJSONWebKeySetUnauthorized describes a response with status code 401, with default header values.

jsonError
*/
type CreateJSONWebKeySetUnauthorized struct {
	Payload *models.JSONError
}

func (o *CreateJSONWebKeySetUnauthorized) Error() string {
	return fmt.Sprintf("[POST /keys/{set}][%d] createJsonWebKeySetUnauthorized  %+v", 401, o.Payload)
}
<<<<<<< HEAD
func (o *CreateJSONWebKeySetUnauthorized) GetPayload() *models.GenericError {
=======

func (o *CreateJSONWebKeySetUnauthorized) GetPayload() *models.JSONError {
>>>>>>> db73b441
	return o.Payload
}

func (o *CreateJSONWebKeySetUnauthorized) readResponse(response runtime.ClientResponse, consumer runtime.Consumer, formats strfmt.Registry) error {

	o.Payload = new(models.JSONError)

	// response payload
	if err := consumer.Consume(response.Body(), o.Payload); err != nil && err != io.EOF {
		return err
	}

	return nil
}

// NewCreateJSONWebKeySetForbidden creates a CreateJSONWebKeySetForbidden with default headers values
func NewCreateJSONWebKeySetForbidden() *CreateJSONWebKeySetForbidden {
	return &CreateJSONWebKeySetForbidden{}
}

/* CreateJSONWebKeySetForbidden describes a response with status code 403, with default header values.

jsonError
*/
type CreateJSONWebKeySetForbidden struct {
	Payload *models.JSONError
}

func (o *CreateJSONWebKeySetForbidden) Error() string {
	return fmt.Sprintf("[POST /keys/{set}][%d] createJsonWebKeySetForbidden  %+v", 403, o.Payload)
}
<<<<<<< HEAD
func (o *CreateJSONWebKeySetForbidden) GetPayload() *models.GenericError {
=======

func (o *CreateJSONWebKeySetForbidden) GetPayload() *models.JSONError {
>>>>>>> db73b441
	return o.Payload
}

func (o *CreateJSONWebKeySetForbidden) readResponse(response runtime.ClientResponse, consumer runtime.Consumer, formats strfmt.Registry) error {

	o.Payload = new(models.JSONError)

	// response payload
	if err := consumer.Consume(response.Body(), o.Payload); err != nil && err != io.EOF {
		return err
	}

	return nil
}

// NewCreateJSONWebKeySetInternalServerError creates a CreateJSONWebKeySetInternalServerError with default headers values
func NewCreateJSONWebKeySetInternalServerError() *CreateJSONWebKeySetInternalServerError {
	return &CreateJSONWebKeySetInternalServerError{}
}

/* CreateJSONWebKeySetInternalServerError describes a response with status code 500, with default header values.

jsonError
*/
type CreateJSONWebKeySetInternalServerError struct {
	Payload *models.JSONError
}

func (o *CreateJSONWebKeySetInternalServerError) Error() string {
	return fmt.Sprintf("[POST /keys/{set}][%d] createJsonWebKeySetInternalServerError  %+v", 500, o.Payload)
}
<<<<<<< HEAD
func (o *CreateJSONWebKeySetInternalServerError) GetPayload() *models.GenericError {
=======

func (o *CreateJSONWebKeySetInternalServerError) GetPayload() *models.JSONError {
>>>>>>> db73b441
	return o.Payload
}

func (o *CreateJSONWebKeySetInternalServerError) readResponse(response runtime.ClientResponse, consumer runtime.Consumer, formats strfmt.Registry) error {

	o.Payload = new(models.JSONError)

	// response payload
	if err := consumer.Consume(response.Body(), o.Payload); err != nil && err != io.EOF {
		return err
	}

	return nil
}<|MERGE_RESOLUTION|>--- conflicted
+++ resolved
@@ -47,8 +47,9 @@
 			return nil, err
 		}
 		return nil, result
+
 	default:
-		return nil, runtime.NewAPIError("response status code does not match any response statuses defined for this endpoint in the swagger spec", response, response.Code())
+		return nil, runtime.NewAPIError("unknown error", response, response.Code())
 	}
 }
 
@@ -57,7 +58,7 @@
 	return &CreateJSONWebKeySetCreated{}
 }
 
-/* CreateJSONWebKeySetCreated describes a response with status code 201, with default header values.
+/*CreateJSONWebKeySetCreated handles this case with default header values.
 
 JSONWebKeySet
 */
@@ -68,6 +69,7 @@
 func (o *CreateJSONWebKeySetCreated) Error() string {
 	return fmt.Sprintf("[POST /keys/{set}][%d] createJsonWebKeySetCreated  %+v", 201, o.Payload)
 }
+
 func (o *CreateJSONWebKeySetCreated) GetPayload() *models.JSONWebKeySet {
 	return o.Payload
 }
@@ -89,7 +91,7 @@
 	return &CreateJSONWebKeySetUnauthorized{}
 }
 
-/* CreateJSONWebKeySetUnauthorized describes a response with status code 401, with default header values.
+/*CreateJSONWebKeySetUnauthorized handles this case with default header values.
 
 jsonError
 */
@@ -100,12 +102,8 @@
 func (o *CreateJSONWebKeySetUnauthorized) Error() string {
 	return fmt.Sprintf("[POST /keys/{set}][%d] createJsonWebKeySetUnauthorized  %+v", 401, o.Payload)
 }
-<<<<<<< HEAD
-func (o *CreateJSONWebKeySetUnauthorized) GetPayload() *models.GenericError {
-=======
 
 func (o *CreateJSONWebKeySetUnauthorized) GetPayload() *models.JSONError {
->>>>>>> db73b441
 	return o.Payload
 }
 
@@ -126,7 +124,7 @@
 	return &CreateJSONWebKeySetForbidden{}
 }
 
-/* CreateJSONWebKeySetForbidden describes a response with status code 403, with default header values.
+/*CreateJSONWebKeySetForbidden handles this case with default header values.
 
 jsonError
 */
@@ -137,12 +135,8 @@
 func (o *CreateJSONWebKeySetForbidden) Error() string {
 	return fmt.Sprintf("[POST /keys/{set}][%d] createJsonWebKeySetForbidden  %+v", 403, o.Payload)
 }
-<<<<<<< HEAD
-func (o *CreateJSONWebKeySetForbidden) GetPayload() *models.GenericError {
-=======
 
 func (o *CreateJSONWebKeySetForbidden) GetPayload() *models.JSONError {
->>>>>>> db73b441
 	return o.Payload
 }
 
@@ -163,7 +157,7 @@
 	return &CreateJSONWebKeySetInternalServerError{}
 }
 
-/* CreateJSONWebKeySetInternalServerError describes a response with status code 500, with default header values.
+/*CreateJSONWebKeySetInternalServerError handles this case with default header values.
 
 jsonError
 */
@@ -174,12 +168,8 @@
 func (o *CreateJSONWebKeySetInternalServerError) Error() string {
 	return fmt.Sprintf("[POST /keys/{set}][%d] createJsonWebKeySetInternalServerError  %+v", 500, o.Payload)
 }
-<<<<<<< HEAD
-func (o *CreateJSONWebKeySetInternalServerError) GetPayload() *models.GenericError {
-=======
 
 func (o *CreateJSONWebKeySetInternalServerError) GetPayload() *models.JSONError {
->>>>>>> db73b441
 	return o.Payload
 }
 
