// Code generated by go-swagger; DO NOT EDIT.

package admin

// This file was generated by the swagger tool.
// Editing this file might prove futile when you re-run the swagger generate command

import (
	"fmt"
	"io"

	"github.com/go-openapi/runtime"
	"github.com/go-openapi/strfmt"

	"github.com/ory/hydra/internal/httpclient/models"
)

// GetOAuth2ClientReader is a Reader for the GetOAuth2Client structure.
type GetOAuth2ClientReader struct {
	formats strfmt.Registry
}

// ReadResponse reads a server response into the received o.
func (o *GetOAuth2ClientReader) ReadResponse(response runtime.ClientResponse, consumer runtime.Consumer) (interface{}, error) {
	switch response.Code() {
	case 200:
		result := NewGetOAuth2ClientOK()
		if err := result.readResponse(response, consumer, o.formats); err != nil {
			return nil, err
		}
		return result, nil
	case 401:
		result := NewGetOAuth2ClientUnauthorized()
		if err := result.readResponse(response, consumer, o.formats); err != nil {
			return nil, err
		}
		return nil, result
	case 500:
		result := NewGetOAuth2ClientInternalServerError()
		if err := result.readResponse(response, consumer, o.formats); err != nil {
			return nil, err
		}
		return nil, result
	default:
		return nil, runtime.NewAPIError("response status code does not match any response statuses defined for this endpoint in the swagger spec", response, response.Code())
	}
}

// NewGetOAuth2ClientOK creates a GetOAuth2ClientOK with default headers values
func NewGetOAuth2ClientOK() *GetOAuth2ClientOK {
	return &GetOAuth2ClientOK{}
}

/* GetOAuth2ClientOK describes a response with status code 200, with default header values.

oAuth2Client
*/
type GetOAuth2ClientOK struct {
	Payload *models.OAuth2Client
}

func (o *GetOAuth2ClientOK) Error() string {
	return fmt.Sprintf("[GET /clients/{id}][%d] getOAuth2ClientOK  %+v", 200, o.Payload)
}
func (o *GetOAuth2ClientOK) GetPayload() *models.OAuth2Client {
	return o.Payload
}

func (o *GetOAuth2ClientOK) readResponse(response runtime.ClientResponse, consumer runtime.Consumer, formats strfmt.Registry) error {

	o.Payload = new(models.OAuth2Client)

	// response payload
	if err := consumer.Consume(response.Body(), o.Payload); err != nil && err != io.EOF {
		return err
	}

	return nil
}

// NewGetOAuth2ClientUnauthorized creates a GetOAuth2ClientUnauthorized with default headers values
func NewGetOAuth2ClientUnauthorized() *GetOAuth2ClientUnauthorized {
	return &GetOAuth2ClientUnauthorized{}
}

/* GetOAuth2ClientUnauthorized describes a response with status code 401, with default header values.

jsonError
*/
type GetOAuth2ClientUnauthorized struct {
	Payload *models.JSONError
}

func (o *GetOAuth2ClientUnauthorized) Error() string {
	return fmt.Sprintf("[GET /clients/{id}][%d] getOAuth2ClientUnauthorized  %+v", 401, o.Payload)
}
<<<<<<< HEAD
func (o *GetOAuth2ClientUnauthorized) GetPayload() *models.GenericError {
=======

func (o *GetOAuth2ClientUnauthorized) GetPayload() *models.JSONError {
>>>>>>> db73b441
	return o.Payload
}

func (o *GetOAuth2ClientUnauthorized) readResponse(response runtime.ClientResponse, consumer runtime.Consumer, formats strfmt.Registry) error {

	o.Payload = new(models.JSONError)

	// response payload
	if err := consumer.Consume(response.Body(), o.Payload); err != nil && err != io.EOF {
		return err
	}

	return nil
}

// NewGetOAuth2ClientInternalServerError creates a GetOAuth2ClientInternalServerError with default headers values
func NewGetOAuth2ClientInternalServerError() *GetOAuth2ClientInternalServerError {
	return &GetOAuth2ClientInternalServerError{}
}

/* GetOAuth2ClientInternalServerError describes a response with status code 500, with default header values.

jsonError
*/
type GetOAuth2ClientInternalServerError struct {
	Payload *models.JSONError
}

func (o *GetOAuth2ClientInternalServerError) Error() string {
	return fmt.Sprintf("[GET /clients/{id}][%d] getOAuth2ClientInternalServerError  %+v", 500, o.Payload)
}
<<<<<<< HEAD
func (o *GetOAuth2ClientInternalServerError) GetPayload() *models.GenericError {
=======

func (o *GetOAuth2ClientInternalServerError) GetPayload() *models.JSONError {
>>>>>>> db73b441
	return o.Payload
}

func (o *GetOAuth2ClientInternalServerError) readResponse(response runtime.ClientResponse, consumer runtime.Consumer, formats strfmt.Registry) error {

	o.Payload = new(models.JSONError)

	// response payload
	if err := consumer.Consume(response.Body(), o.Payload); err != nil && err != io.EOF {
		return err
	}

	return nil
}<|MERGE_RESOLUTION|>--- conflicted
+++ resolved
@@ -41,8 +41,9 @@
 			return nil, err
 		}
 		return nil, result
+
 	default:
-		return nil, runtime.NewAPIError("response status code does not match any response statuses defined for this endpoint in the swagger spec", response, response.Code())
+		return nil, runtime.NewAPIError("unknown error", response, response.Code())
 	}
 }
 
@@ -51,7 +52,7 @@
 	return &GetOAuth2ClientOK{}
 }
 
-/* GetOAuth2ClientOK describes a response with status code 200, with default header values.
+/*GetOAuth2ClientOK handles this case with default header values.
 
 oAuth2Client
 */
@@ -62,6 +63,7 @@
 func (o *GetOAuth2ClientOK) Error() string {
 	return fmt.Sprintf("[GET /clients/{id}][%d] getOAuth2ClientOK  %+v", 200, o.Payload)
 }
+
 func (o *GetOAuth2ClientOK) GetPayload() *models.OAuth2Client {
 	return o.Payload
 }
@@ -83,7 +85,7 @@
 	return &GetOAuth2ClientUnauthorized{}
 }
 
-/* GetOAuth2ClientUnauthorized describes a response with status code 401, with default header values.
+/*GetOAuth2ClientUnauthorized handles this case with default header values.
 
 jsonError
 */
@@ -94,12 +96,8 @@
 func (o *GetOAuth2ClientUnauthorized) Error() string {
 	return fmt.Sprintf("[GET /clients/{id}][%d] getOAuth2ClientUnauthorized  %+v", 401, o.Payload)
 }
-<<<<<<< HEAD
-func (o *GetOAuth2ClientUnauthorized) GetPayload() *models.GenericError {
-=======
 
 func (o *GetOAuth2ClientUnauthorized) GetPayload() *models.JSONError {
->>>>>>> db73b441
 	return o.Payload
 }
 
@@ -120,7 +118,7 @@
 	return &GetOAuth2ClientInternalServerError{}
 }
 
-/* GetOAuth2ClientInternalServerError describes a response with status code 500, with default header values.
+/*GetOAuth2ClientInternalServerError handles this case with default header values.
 
 jsonError
 */
@@ -131,12 +129,8 @@
 func (o *GetOAuth2ClientInternalServerError) Error() string {
 	return fmt.Sprintf("[GET /clients/{id}][%d] getOAuth2ClientInternalServerError  %+v", 500, o.Payload)
 }
-<<<<<<< HEAD
-func (o *GetOAuth2ClientInternalServerError) GetPayload() *models.GenericError {
-=======
 
 func (o *GetOAuth2ClientInternalServerError) GetPayload() *models.JSONError {
->>>>>>> db73b441
 	return o.Payload
 }
 
