--- conflicted
+++ resolved
@@ -192,10 +192,6 @@
 
 func NewEmptyJarClient(t testing.TB) *http.Client {
 	return &http.Client{
-<<<<<<< HEAD
-		Transport: otelhttp.DefaultClient.Transport,
-		Jar:       NewEmptyCookieJar(t),
-=======
 		Jar:       NewEmptyCookieJar(t),
 		Transport: &loggingTransport{t},
 		CheckRedirect: func(req *http.Request, via []*http.Request) error {
@@ -209,7 +205,6 @@
 			}
 			return nil
 		},
->>>>>>> fd44c198
 	}
 }
 
@@ -218,5 +213,5 @@
 func (s *loggingTransport) RoundTrip(r *http.Request) (*http.Response, error) {
 	//s.t.Logf("%s %s", r.Method, r.URL.String())
 
-	return http.DefaultTransport.RoundTrip(r)
+	return otelhttp.DefaultClient.Transport.RoundTrip(r)
 }