{
  "$id": "https://github.com/ory/hydra/docs/config.schema.json",
  "$schema": "http://json-schema.org/draft-07/schema#",
  "title": "ORY Hydra Configuration",
  "type": "object",
  "definitions": {
    "http_method": {
      "type": "string",
      "enum": [
        "POST",
        "GET",
        "PUT",
        "PATCH",
        "DELETE",
        "CONNECT",
        "HEAD",
        "OPTIONS",
        "TRACE"
      ]
    },
    "portNumber": {
      "description": "The port to listen on.",
      "minimum": 1,
      "maximum": 65535
    },
    "socket": {
      "type": "object",
      "additionalProperties": false,
      "description": "Sets the permissions of the unix socket",
      "properties": {
        "owner": {
          "type": "string",
          "description": "Owner of unix socket. If empty, the owner will be the user running hydra.",
          "default": ""
        },
        "group": {
          "type": "string",
          "description": "Group of unix socket. If empty, the group will be the primary group of the user running hydra.",
          "default": ""
        },
        "mode": {
          "type": "integer",
          "description": "Mode of unix socket in numeric form",
          "default": 493,
          "minimum": 0,
          "maximum": 511
        }
      }
    },
    "cors": {
      "type": "object",
      "additionalProperties": false,
      "description": "Configures Cross Origin Resource Sharing for public endpoints.",
      "properties": {
        "enabled": {
          "type": "boolean",
          "description": "Sets whether CORS is enabled.",
          "default": false
        },
        "allowed_origins": {
          "type": "array",
          "description": "A list of origins a cross-domain request can be executed from. If the special * value is present in the list, all origins will be allowed. An origin may contain a wildcard (*) to replace 0 or more characters (i.e.: http://*.domain.com). Only one wildcard can be used per origin.",
          "items": {
            "type": "string",
            "minLength": 1,
            "not": {
              "type": "string",
              "description": "does match all strings that contain two or more (*)",
              "pattern": ".*\\*.*\\*.*"
            },
            "anyOf": [
              {
                "format": "uri"
              },
              {
                "const": "*"
              }
            ]
          },
          "uniqueItems": true,
          "default": [
            "*"
          ],
          "examples": [
            [
              "https://example.com",
              "https://*.example.com",
              "https://*.foo.example.com"
            ]
          ]
        },
        "allowed_methods": {
          "type": "array",
          "description": "A list of HTTP methods the user agent is allowed to use with cross-domain requests.",
          "default": [
            "POST",
            "GET",
            "PUT",
            "PATCH",
            "DELETE"
          ],
          "items": {
            "type": "string",
            "enum": [
              "POST",
              "GET",
              "PUT",
              "PATCH",
              "DELETE",
              "CONNECT",
              "HEAD",
              "OPTIONS",
              "TRACE"
            ]
          }
        },
        "allowed_headers": {
          "type": "array",
          "description": "A list of non simple headers the client is allowed to use with cross-domain requests.",
          "default": [
            "Authorization",
            "Content-Type"
          ],
          "items": {
            "type": "string"
          }
        },
        "exposed_headers": {
          "type": "array",
          "description": "Sets which headers are safe to expose to the API of a CORS API specification.",
          "default": [
            "Content-Type"
          ],
          "items": {
            "type": "string"
          }
        },
        "allow_credentials": {
          "type": "boolean",
          "description": "Sets whether the request can include user credentials like cookies, HTTP authentication or client side SSL certificates.",
          "default": true
        },
        "options_passthrough": {
          "type": "boolean",
          "description": "TODO",
          "default": false
        },
        "max_age": {
          "type": "integer",
          "description": "Sets how long (in seconds) the results of a preflight request can be cached. If set to 0, every request is preceded by a preflight request.",
          "default": 0,
          "minimum": 0
        },
        "debug": {
          "type": "boolean",
          "description": "Adds additional log output to debug server side CORS issues.",
          "default": false
        }
      }
    },
    "cidr": {
      "description": "CIDR address range.",
      "type": "string",
      "oneOf": [
        {
          "pattern": "^(([0-9a-fA-F]{1,4}:){7}[0-9a-fA-F]{1,4}|([0-9a-fA-F]{1,4}:){1,7}:|([0-9a-fA-F]{1,4}:){1,6}:[0-9a-fA-F]{1,4}|([0-9a-fA-F]{1,4}:){1,5}(:[0-9a-fA-F]{1,4}){1,2}|([0-9a-fA-F]{1,4}:){1,4}(:[0-9a-fA-F]{1,4}){1,3}|([0-9a-fA-F]{1,4}:){1,3}(:[0-9a-fA-F]{1,4}){1,4}|([0-9a-fA-F]{1,4}:){1,2}(:[0-9a-fA-F]{1,4}){1,5}|[0-9a-fA-F]{1,4}:((:[0-9a-fA-F]{1,4}){1,6})|:((:[0-9a-fA-F]{1,4}){1,7}|:)|fe80:(:[0-9a-fA-F]{0,4}){0,4}%[0-9a-zA-Z]{1,}|::(ffff(:0{1,4}){0,1}:){0,1}((25[0-5]|(2[0-4]|1{0,1}[0-9]){0,1}[0-9])\\.){3,3}(25[0-5]|(2[0-4]|1{0,1}[0-9]){0,1}[0-9])|([0-9a-fA-F]{1,4}:){1,4}:((25[0-5]|(2[0-4]|1{0,1}[0-9]){0,1}[0-9])\\.){3,3}(25[0-5]|(2[0-4]|1{0,1}[0-9]){0,1}[0-9]))/([0-9]|[1-9][0-9]|1[0-1][0-9]|12[0-8])$"
        },
        {
          "pattern": "^([0-9]{1,3}\\.){3}[0-9]{1,3}/([0-9]|[1-2][0-9]|3[0-2])$"
        }
      ],
      "examples": [
        "127.0.0.1/32"
      ]
    },
    "pem_file": {
      "type": "object",
      "oneOf": [
        {
          "properties": {
            "path": {
              "type": "string",
              "description": "The path to the pem file.",
              "examples": [
                "/path/to/file.pem"
              ]
            }
          },
          "additionalProperties": false,
          "required": [
            "path"
          ]
        },
        {
          "properties": {
            "base64": {
              "type": "string",
              "description": "The base64 encoded string (without padding).",
              "contentEncoding": "base64",
              "contentMediaType": "application/x-pem-file",
              "examples": [
                "b3J5IGh5ZHJhIGlzIGF3ZXNvbWUK"
              ]
            }
          },
          "additionalProperties": false,
          "required": [
            "base64"
          ]
        }
      ]
    },
    "duration": {
      "type": "string",
      "pattern": "^[0-9]+(ns|us|ms|s|m|h)$",
      "examples": [
        "1h"
      ]
    },
    "tls_config": {
      "type": "object",
      "description": "Configures HTTPS (HTTP over TLS). If configured, the server automatically supports HTTP/2.",
      "properties": {
        "key": {
          "description": "Configures the private key (pem encoded).",
          "allOf": [
            {
              "$ref": "#/definitions/pem_file"
            }
          ]
        },
        "cert": {
          "description": "Configures the public certificate (pem encoded).",
          "allOf": [
            {
              "$ref": "#/definitions/pem_file"
            }
          ]
        },
        "allow_termination_from": {
          "type": "array",
          "description": "Whitelist one or multiple CIDR address ranges and allow them to terminate TLS connections. Be aware that the X-Forwarded-Proto header must be set and must never be modifiable by anyone but your proxy / gateway / load balancer. Supports ipv4 and ipv6. Hydra serves http instead of https when this option is set.",
          "items": {
            "$ref": "#/definitions/cidr"
          }
        }
      }
    },
    "grantJwt": {
      "type": "object",
      "additionalProperties": false,
      "description": "Authorization Grants using JWT configuration",
      "properties": {
        "jti_optional": {
          "type": "boolean",
          "description": "If false, JTI claim must be present in JWT assertion.",
          "default": false
        },
        "iat_optional": {
          "type": "boolean",
          "description": "If false, IAT claim must be present in JWT assertion.",
          "default": false
        },
        "max_ttl": {
          "description": "Configures what the maximum age of a JWT assertion can be. Uses JWT's EXP claim and JWT IAT claim to calculate assertion age. Assertion, that exceeds max age will be denied. Useful as a safety measure and recommended to not be set to 720h max.",
          "default": "720h",
          "allOf": [
            {
              "$ref": "#/definitions/duration"
            }
          ]
        }
      }
    }
  },
  "properties": {
    "log": {
      "type": "object",
      "additionalProperties": false,
      "description": "Configures the logger",
      "properties": {
        "level": {
          "type": "string",
          "description": "Sets the log level.",
          "enum": [
            "panic",
            "fatal",
            "error",
            "warn",
            "info",
            "debug",
            "trace"
          ],
          "default": "info"
        },
        "leak_sensitive_values": {
          "type": "boolean",
          "description": "Logs sensitive values such as cookie and URL parameter.",
          "default": false
        },
        "format": {
          "type": "string",
          "description": "Sets the log format.",
          "enum": [
            "json",
            "json_pretty",
            "text"
          ],
          "default": "text"
        }
      }
    },
    "serve": {
      "type": "object",
      "additionalProperties": false,
      "description": "Controls the configuration for the http(s) daemon(s).",
      "properties": {
        "public": {
          "type": "object",
          "additionalProperties": false,
          "description": "Controls the public daemon serving public API endpoints like /oauth2/auth, /oauth2/token, /.well-known/jwks.json",
          "properties": {
            "port": {
              "default": 4444,
              "type": "integer",
              "allOf": [
                {
                  "$ref": "#/definitions/portNumber"
                }
              ]
            },
            "host": {
              "type": "string",
              "description": "The interface or unix socket ORY Hydra should listen and handle public API requests on. Use the prefix \"unix:\" to specify a path to a unix socket. Leave empty to listen on all interfaces.",
              "default": "",
              "examples": [
                "localhost"
              ]
            },
            "cors": {
              "$ref": "#/definitions/cors"
            },
            "socket": {
              "$ref": "#/definitions/socket"
            },
            "access_log": {
              "type": "object",
              "additionalProperties": false,
              "description": "Access Log configuration for public server.",
              "properties": {
                "disable_for_health": {
                  "type": "boolean",
                  "description": "Disable access log for health endpoints.",
                  "default": false
                }
              }
            },
            "tls": {
              "$ref": "#/definitions/tls_config"
            }
          }
        },
        "admin": {
          "type": "object",
          "additionalProperties": false,
          "properties": {
            "port": {
              "default": 4445,
              "type": "integer",
              "allOf": [
                {
                  "$ref": "#/definitions/portNumber"
                }
              ]
            },
            "host": {
              "type": "string",
              "description": "The interface or unix socket ORY Hydra should listen and handle administrative API requests on. Use the prefix \"unix:\" to specify a path to a unix socket. Leave empty to listen on all interfaces.",
              "default": "",
              "examples": [
                "localhost"
              ]
            },
            "cors": {
              "$ref": "#/definitions/cors"
            },
            "socket": {
              "$ref": "#/definitions/socket"
            },
            "access_log": {
              "type": "object",
              "additionalProperties": false,
              "description": "Access Log configuration for admin server.",
              "properties": {
                "disable_for_health": {
                  "type": "boolean",
                  "description": "Disable access log for health endpoints.",
                  "default": false
                }
              }
            },
            "tls": {
              "allOf": [
                {
                  "$ref": "#/definitions/tls_config"
                },
                {
                  "type": "object",
                  "properties": {
                    "enabled": {
                      "type": "boolean",
                      "description": "Setting enabled to false drops the TLS requirement for the admin endpoint, even if TLS is enabled on the public endpoint.",
                      "default": true
                    }
                  }
                }
              ]
            }
          }
        },
        "tls": {
          "$ref": "#/definitions/tls_config"
        },
        "cookies": {
          "type": "object",
          "additionalProperties": false,
          "properties": {
            "same_site_mode": {
              "type": "string",
              "description": "Specify the SameSite mode that cookies should be sent with.",
              "enum": [
                "Strict",
                "Lax",
                "None"
              ],
              "default": "None"
            },
            "same_site_legacy_workaround": {
              "type": "boolean",
              "description": "Some older browser versions don’t work with SameSite=None. This option enables the workaround defined in https://web.dev/samesite-cookie-recipes/ which essentially stores a second cookie without SameSite as a fallback.",
              "default": false,
              "examples": [
                true
              ]
            }
          }
        }
      }
    },
    "dsn": {
      "type": "string",
      "description": "Sets the data source name. This configures the backend where ORY Hydra persists data. If dsn is \"memory\", data will be written to memory and is lost when you restart this instance. ORY Hydra supports popular SQL databases. For more detailed configuration information go to: https://www.ory.sh/docs/hydra/dependencies-environment#sql"
    },
    "webfinger": {
      "type": "object",
      "additionalProperties": false,
      "description": "Configures ./well-known/ settings.",
      "properties": {
        "jwks": {
          "type": "object",
          "additionalProperties": false,
          "description": "Configures the /.well-known/jwks.json endpoint.",
          "properties": {
            "broadcast_keys": {
              "type": "array",
              "description": "A list of JSON Web Keys that should be exposed at that endpoint. This is usually the public key for verifying OpenID Connect ID Tokens. However, you might want to add additional keys here as well.",
              "items": {
                "type": "string"
              },
              "default": [
                "hydra.openid.id-token"
              ],
              "examples": [
                "hydra.jwt.access-token"
              ]
            }
          }
        },
        "oidc_discovery": {
          "type": "object",
          "additionalProperties": false,
          "description": "Configures OpenID Connect Discovery (/.well-known/openid-configuration).",
          "properties": {
            "jwks_url": {
              "type": "string",
              "description": "Overwrites the JWKS URL",
              "format": "uri",
              "examples": [
                "https://my-service.com/.well-known/jwks.json"
              ]
            },
            "token_url": {
              "type": "string",
              "description": "Overwrites the OAuth2 Token URL",
              "format": "uri",
              "examples": [
                "https://my-service.com/oauth2/token"
              ]
            },
            "auth_url": {
              "type": "string",
              "description": "Overwrites the OAuth2 Auth URL",
              "format": "uri",
              "examples": [
                "https://my-service.com/oauth2/auth"
              ]
            },
            "client_registration_url": {
              "description": "Sets the OpenID Connect Dynamic Client Registration Endpoint",
              "type": "string",
              "format": "uri",
              "examples": [
                "https://my-service.com/clients"
              ]
            },
            "supported_claims": {
              "type": "array",
              "description": "A list of supported claims to be broadcasted. Claim \"sub\" is always included.",
              "items": {
                "type": "string"
              },
              "examples": [
                [
                  "email",
                  "username"
                ]
              ]
            },
            "supported_scope": {
              "type": "array",
              "description": "The scope OAuth 2.0 Clients may request. Scope `offline`, `offline_access`, and `openid` are always included.",
              "items": {
                "type": "string"
              },
              "examples": [
                [
                  "email",
                  "whatever",
                  "read.photos"
                ]
              ]
            },
            "userinfo_url": {
              "type": "string",
              "description": "A URL of the userinfo endpoint to be advertised at the OpenID Connect Discovery endpoint /.well-known/openid-configuration. Defaults to ORY Hydra's userinfo endpoint at /userinfo. Set this value if you want to handle this endpoint yourself.",
              "format": "uri",
              "examples": [
                "https://example.org/my-custom-userinfo-endpoint"
              ]
            }
          }
        }
      }
    },
    "oidc": {
      "type": "object",
      "additionalProperties": false,
      "description": "Configures OpenID Connect features.",
      "properties": {
        "subject_identifiers": {
          "type": "object",
          "additionalProperties": false,
          "description": "Configures the Subject Identifier algorithm. For more information please head over to the documentation: https://www.ory.sh/docs/hydra/advanced#subject-identifier-algorithms",
          "properties": {
            "supported_types": {
              "type": "array",
              "description": "A list of algorithms to enable.",
              "items": {
                "type": "string",
                "enum": [
                  "public",
                  "pairwise"
                ]
              }
            },
            "pairwise": {
              "type": "object",
              "additionalProperties": false,
              "description": "Configures the pairwise algorithm.",
              "properties": {
                "salt": {
                  "type": "string"
                }
              },
              "required": [
                "salt"
              ]
            }
          },
          "if": {
            "properties": {
              "supported_types": {
                "contains": {
                  "const": "pairwise"
                }
              }
            }
          },
          "then": {
            "required": [
              "pairwise"
            ]
          },
          "examples": [
            {
              "supported_types": [
                "public",
                "pairwise"
              ],
              "pairwise": {
                "salt": "some-random-salt"
              }
            }
          ]
        },
        "dynamic_client_registration": {
          "type": "object",
          "additionalProperties": false,
          "description": "Configures OpenID Connect Dynamic Client Registration (exposed as admin endpoints /clients/...).",
          "properties": {
            "default_scope": {
              "type": "array",
              "description": "The OpenID Connect Dynamic Client Registration specification has no concept of whitelisting OAuth 2.0 Scope. If you want to expose Dynamic Client Registration, you should set the default scope enabled for newly registered clients. Keep in mind that users can overwrite this default by setting the \"scope\" key in the registration payload, effectively disabling the concept of whitelisted scopes.",
              "items": {
                "type": "string"
              },
              "examples": [
                [
                  "openid",
                  "offline",
                  "offline_access"
                ]
              ]
            }
          }
        }
      }
    },
    "urls": {
      "type": "object",
      "additionalProperties": false,
      "properties": {
        "self": {
          "type": "object",
          "additionalProperties": false,
          "properties": {
            "issuer": {
              "type": "string",
              "description": "This value will be used as the \"issuer\" in access and ID tokens. It must be specified and using HTTPS protocol, unless --dangerous-force-http is set. This should typically be equal to the public value.",
              "format": "uri",
              "examples": [
                "https://localhost:4444/"
              ]
            },
            "public": {
              "type": "string",
              "description": "This is the base location of the public endpoints of your ORY Hydra installation. This should typically be equal to the issuer value. If left unspecified, it falls back to the issuer value.",
              "format": "uri",
              "examples": [
                "https://localhost:4444/"
              ]
            }
          }
        },
        "login": {
          "type": "string",
          "description": "Sets the login endpoint of the User Login & Consent flow. Defaults to an internal fallback URL showing an error.",
          "format": "uri",
          "examples": [
            "https://my-login.app/login"
          ]
        },
        "consent": {
          "type": "string",
          "description": "Sets the consent endpoint of the User Login & Consent flow. Defaults to an internal fallback URL showing an error.",
          "format": "uri",
          "examples": [
            "https://my-consent.app/consent"
          ]
        },
        "logout": {
          "type": "string",
          "description": "Sets the logout endpoint. Defaults to an internal fallback URL showing an error.",
          "format": "uri",
          "examples": [
            "https://my-logout.app/logout"
          ]
        },
        "error": {
          "type": "string",
          "description": "Sets the error endpoint. The error ui will be shown when an OAuth2 error occurs that which can not be sent back to the client. Defaults to an internal fallback URL showing an error.",
          "format": "uri",
          "examples": [
            "https://my-error.app/error"
          ]
        },
        "post_logout_redirect": {
          "type": "string",
          "description": "When a user agent requests to logout, it will be redirected to this url afterwards per default.",
          "format": "uri",
          "examples": [
            "https://my-example.app/logout-successful"
          ]
        }
      }
    },
    "strategies": {
      "type": "object",
      "additionalProperties": false,
      "properties": {
        "scope": {
          "type": "string",
          "description": "Defines how scopes are matched. For more details have a look at https://github.com/ory/fosite#scopes",
          "enum": [
            "exact",
            "wildcard",
            "DEPRECATED_HIERARCHICAL_SCOPE_STRATEGY"
          ],
          "default": "wildcard"
        },
        "access_token": {
          "type": "string",
          "description": "Defines access token type. jwt is a bad idea, see https://www.ory.sh/docs/hydra/advanced#json-web-tokens",
          "enum": [
            "opaque",
            "jwt"
          ],
          "default": "opaque"
        }
      }
    },
    "ttl": {
      "type": "object",
      "additionalProperties": false,
      "description": "Configures time to live.",
      "properties": {
        "login_consent_request": {
          "description": "Configures how long a user login and consent flow may take.",
          "default": "30m",
          "allOf": [
            {
              "$ref": "#/definitions/duration"
            }
          ]
        },
        "access_token": {
          "description": "Configures how long access tokens are valid.",
          "default": "1h",
          "allOf": [
            {
              "$ref": "#/definitions/duration"
            }
          ]
        },
        "refresh_token": {
          "description": "Configures how long refresh tokens are valid. Set to -1 for refresh tokens to never expire.",
          "default": "720h",
          "oneOf": [
            {
              "$ref": "#/definitions/duration"
            },
            {
              "enum": [
                "-1",
                -1
              ]
            }
          ]
        },
        "id_token": {
          "description": "Configures how long id tokens are valid.",
          "default": "1h",
          "allOf": [
            {
              "$ref": "#/definitions/duration"
            }
          ]
        },
        "auth_code": {
          "description": "Configures how long auth codes are valid.",
          "default": "10m",
          "allOf": [
            {
              "$ref": "#/definitions/duration"
            }
          ]
        }
      }
    },
    "oauth2": {
      "type": "object",
      "additionalProperties": false,
      "properties": {
        "expose_internal_errors": {
          "type": "boolean",
          "description": "Set this to true if you want to share error debugging information with your OAuth 2.0 clients. Keep in mind that debug information is very valuable when dealing with errors, but might also expose database error codes and similar errors.",
          "default": false,
          "examples": [
            true
          ]
        },
        "session": {
          "type": "object",
          "properties": {
            "encrypt_at_rest": {
              "type": "boolean",
              "default": true,
              "title": "Encrypt OAuth2 Session",
              "description": "If set to true (default) ORY Hydra encrypt OAuth2 and OpenID Connect session data using AES-GCM and the system secret before persisting it in the database."
            }
          }
        },
        "include_legacy_error_fields": {
          "type": "boolean",
          "description": "Set this to true if you want to include the `error_hint` and `error_debug` legacy fields in error responses. We recommend to set this to `false` unless you have clients using these fields.",
          "default": false,
          "examples": [
            true
          ]
        },
        "exclude_not_before_claim": {
          "type": "boolean",
          "description": "Set to true if you want to exclude claim `nbf (not before)` part of access token.",
          "default": false,
          "examples": [
            true
          ]
        },
        "allowed_top_level_claims": {
          "type": "array",
          "description": "A list of custom claims which are allowed to be added top level to the Access Token. They cannot override reserved claims.",
          "items": {
            "type": "string"
          },
          "examples": [
            [
              "username",
              "email",
              "user_uuid"
            ]
          ]
        },
        "hashers": {
          "type": "object",
          "additionalProperties": false,
          "description": "Configures hashing algorithms. Supports only BCrypt at the moment.",
          "properties": {
            "bcrypt": {
              "type": "object",
              "additionalProperties": false,
              "description": "Configures the BCrypt hashing algorithm used for hashing Client Secrets.",
              "properties": {
                "cost": {
                  "type": "integer",
                  "description": "Sets the BCrypt cost. The higher the value, the more CPU time is being used to generate hashes.",
                  "default": 10,
                  "minimum": 4,
                  "maximum": 31
                }
              }
            }
          }
        },
        "pkce": {
          "type": "object",
          "additionalProperties": false,
          "properties": {
            "enforced": {
              "type": "boolean",
              "description": "Sets whether PKCE should be enforced for all clients.",
              "examples": [
                true
              ]
            },
            "enforced_for_public_clients": {
              "type": "boolean",
              "description": "Sets whether PKCE should be enforced for public clients.",
              "examples": [
                true
              ]
            }
          }
        },
        "client_credentials": {
          "type": "object",
          "additionalProperties": false,
          "properties": {
            "default_grant_allowed_scope": {
              "type": "boolean",
              "description": "Defines how scopes are added if the request doesn't contains any scope",
              "examples": [
                false
              ]
            }
          }
        },
<<<<<<< HEAD
        "grant": {
          "type": "object",
          "additionalProperties": false,
          "properties": {
            "jwt": {
              "$ref": "#/definitions/grantJwt"
            }
          }
=======
        "refresh_token_hook": {
          "type": "string",
          "description": "Sets the refresh token hook endpoint. If set it will be called during token refresh to receive updated token claims.",
          "format": "uri",
          "examples": [
            "https://my-example.app/token-refresh-hook"
          ]
>>>>>>> 4a734a24
        }
      }
    },
    "secrets": {
      "type": "object",
      "additionalProperties": false,
      "description": "The secrets section configures secrets used for encryption and signing of several systems. All secrets can be rotated, for more information on this topic go to: https://www.ory.sh/docs/hydra/advanced#rotation-of-hmac-token-signing-and-database-and-cookie-encryption-keys",
      "properties": {
        "system": {
          "description": "The system secret must be at least 16 characters long. If none is provided, one will be generated. They key is used to encrypt sensitive data using AES-GCM (256 bit) and validate HMAC signatures. The first item in the list is used for signing and encryption. The whole list is used for verifying signatures and decryption.",
          "type": "array",
          "items": {
            "type": "string",
            "minLength": 16
          },
          "examples": [
            [
              "this-is-the-primary-secret",
              "this-is-an-old-secret",
              "this-is-another-old-secret"
            ]
          ]
        },
        "cookie": {
          "type": "array",
          "description": "A secret that is used to encrypt cookie sessions. Defaults to secrets.system. It is recommended to use a separate secret in production. The first item in the list is used for signing and encryption. The whole list is used for verifying signatures and decryption.",
          "items": {
            "type": "string",
            "minLength": 16
          },
          "examples": [
            [
              "this-is-the-primary-secret",
              "this-is-an-old-secret",
              "this-is-another-old-secret"
            ]
          ]
        }
      }
    },
    "profiling": {
      "type": "string",
      "description": "Enables profiling if set. For more details on profiling, head over to: https://blog.golang.org/profiling-go-programs",
      "enum": [
        "cpu",
        "mem"
      ],
      "examples": [
        "cpu"
      ]
    },
    "tracing": {
      "type": "object",
      "additionalProperties": false,
      "description": "ORY Hydra supports distributed tracing.",
      "properties": {
        "provider": {
          "type": "string",
          "description": "Set this to the tracing backend you wish to use. Supports Jaeger, Zipkin DataDog, Elastic APM and Instana. If omitted or empty, tracing will be disabled. Use environment variables to configure DataDog (see https://docs.datadoghq.com/tracing/setup/go/#configuration).",
          "enum": [
            "jaeger",
            "zipkin",
            "datadog",
            "elastic-apm",
            "instana"
          ],
          "examples": [
            "jaeger"
          ]
        },
        "service_name": {
          "type": "string",
          "description": "Specifies the service name to use on the tracer.",
          "examples": [
            "ORY Hydra"
          ]
        },
        "providers": {
          "type": "object",
          "additionalProperties": false,
          "properties": {
            "jaeger": {
              "type": "object",
              "additionalProperties": false,
              "description": "Configures the jaeger tracing backend.",
              "properties": {
                "local_agent_address": {
                  "type": "string",
                  "description": "The address of the jaeger-agent where spans should be sent to.",
                  "oneOf": [
                    {
                      "pattern": "^\\[(([0-9a-fA-F]{1,4}:){7}[0-9a-fA-F]{1,4}|([0-9a-fA-F]{1,4}:){1,7}:|([0-9a-fA-F]{1,4}:){1,6}:[0-9a-fA-F]{1,4}|([0-9a-fA-F]{1,4}:){1,5}(:[0-9a-fA-F]{1,4}){1,2}|([0-9a-fA-F]{1,4}:){1,4}(:[0-9a-fA-F]{1,4}){1,3}|([0-9a-fA-F]{1,4}:){1,3}(:[0-9a-fA-F]{1,4}){1,4}|([0-9a-fA-F]{1,4}:){1,2}(:[0-9a-fA-F]{1,4}){1,5}|[0-9a-fA-F]{1,4}:((:[0-9a-fA-F]{1,4}){1,6})|:((:[0-9a-fA-F]{1,4}){1,7}|:)|fe80:(:[0-9a-fA-F]{0,4}){0,4}%[0-9a-zA-Z]{1,}|::(ffff(:0{1,4}){0,1}:){0,1}((25[0-5]|(2[0-4]|1{0,1}[0-9]){0,1}[0-9])\\.){3,3}(25[0-5]|(2[0-4]|1{0,1}[0-9]){0,1}[0-9])|([0-9a-fA-F]{1,4}:){1,4}:((25[0-5]|(2[0-4]|1{0,1}[0-9]){0,1}[0-9])\\.){3,3}(25[0-5]|(2[0-4]|1{0,1}[0-9]){0,1}[0-9]))]:([0-9]*)$"
                    },
                    {
                      "pattern": "^([0-9]{1,3}\\.){3}[0-9]{1,3}:([0-9]*)$"
                    },
                    {
                      "format": "uri"
                    }
                  ],
                  "examples": [
                    "127.0.0.1:6831"
                  ]
                },
                "propagation": {
                  "type": "string",
                  "description": "The tracing header format",
                  "examples": [
                    "jaeger"
                  ]
                },
                "max_tag_value_length": {
                  "type": "integer",
                  "description": "The value passed to the max tag value length that has been configured.",
                  "minimum": 0
                },
                "sampling": {
                  "type": "object",
                  "propertyNames": {
                    "enum": [
                      "type",
                      "value",
                      "server_url"
                    ]
                  },
                  "allOf": [
                    {
                      "oneOf": [
                        {
                          "properties": {
                            "type": {
                              "description": "The type of the sampler you want to use.",
                              "const": "const"
                            },
                            "value": {
                              "type": "integer",
                              "description": "The value passed to the sampler type that has been configured.",
                              "minimum": 0,
                              "maximum": 1
                            }
                          }
                        },
                        {
                          "properties": {
                            "type": {
                              "description": "The type of the sampler you want to use.",
                              "const": "rateLimiting"
                            },
                            "value": {
                              "type": "integer",
                              "description": "The value passed to the sampler type that has been configured.",
                              "minimum": 0
                            }
                          }
                        },
                        {
                          "properties": {
                            "type": {
                              "description": "The type of the sampler you want to use.",
                              "const": "probabilistic"
                            },
                            "value": {
                              "type": "number",
                              "description": "The value passed to the sampler type that has been configured.",
                              "minimum": 0,
                              "maximum": 1
                            }
                          }
                        }
                      ]
                    },
                    {
                      "properties": {
                        "server_url": {
                          "type": "string",
                          "description": "The address of jaeger-agent's HTTP sampling server",
                          "format": "uri"
                        }
                      }
                    }
                  ],
                  "examples": [
                    {
                      "type": "const",
                      "value": 1,
                      "server_url": "http://localhost:5778/sampling"
                    }
                  ]
                }
              }
            },
            "zipkin": {
              "type": "object",
              "additionalProperties": false,
              "description": "Configures the zipkin tracing backend.",
              "properties": {
                "server_url": {
                  "type": "string",
                  "description": "The address of Zipkin server where spans should be sent to.",
                  "format": "uri"
                }
              },
              "examples": [
                {
                  "server_url": "http://localhost:9411/api/v2/spans"
                }
              ]
            }
          }
        }
      }
    },
    "sqa": {
      "type": "object",
      "additionalProperties": true,
      "description": "Software Quality Assurance telemetry configuration section",
      "properties": {
        "opt_out": {
          "type": "boolean",
          "description": "Disables anonymized telemetry reports - for more information please visit https://www.ory.sh/docs/ecosystem/sqa",
          "default": false,
          "examples": [
            true
          ]
        }
      },
      "examples": [
        {
          "opt_out": true
        }
      ]
    },
    "version": {
      "type": "string",
      "title": "The Hydra version this config is written for.",
      "description": "SemVer according to https://semver.org/ prefixed with `v` as in our releases.",
      "pattern": "^v(0|[1-9]\\d*)\\.(0|[1-9]\\d*)\\.(0|[1-9]\\d*)(?:-((?:0|[1-9]\\d*|\\d*[a-zA-Z-][0-9a-zA-Z-]*)(?:\\.(?:0|[1-9]\\d*|\\d*[a-zA-Z-][0-9a-zA-Z-]*))*))?(?:\\+([0-9a-zA-Z-]+(?:\\.[0-9a-zA-Z-]+)*))?$"
    },
    "cgroups": {
      "type": "object",
      "additionalProperties": false,
      "description": "ORY Hydra can respect Linux container CPU quota",
      "properties": {
        "v1": {
          "type": "object",
          "additionalProperties": false,
          "description": "Configures parameters using cgroups v1 hierarchy",
          "properties": {
            "auto_max_procs_enabled": {
              "type": "boolean",
              "description": "Set GOMAXPROCS automatically according to cgroups limits",
              "default": false,
              "examples": [
                true
              ]
            }
          }
        }
      }
    }
  }
}<|MERGE_RESOLUTION|>--- conflicted
+++ resolved
@@ -894,7 +894,6 @@
             }
           }
         },
-<<<<<<< HEAD
         "grant": {
           "type": "object",
           "additionalProperties": false,
@@ -903,7 +902,7 @@
               "$ref": "#/definitions/grantJwt"
             }
           }
-=======
+        },
         "refresh_token_hook": {
           "type": "string",
           "description": "Sets the refresh token hook endpoint. If set it will be called during token refresh to receive updated token claims.",
@@ -911,7 +910,6 @@
           "examples": [
             "https://my-example.app/token-refresh-hook"
           ]
->>>>>>> 4a734a24
         }
       }
     },
