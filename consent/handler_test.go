--- conflicted
+++ resolved
@@ -21,11 +21,9 @@
 package consent_test
 
 import (
-	"bytes"
 	"context"
 	"encoding/json"
 	"fmt"
-	"github.com/ory/hydra/internal/httpclient/models"
 	"net/http"
 	"net/http/httptest"
 	"testing"
@@ -33,10 +31,7 @@
 
 	"github.com/ory/hydra/consent"
 	"github.com/ory/hydra/x"
-<<<<<<< HEAD
-=======
 	"github.com/ory/hydra/x/contextx"
->>>>>>> 10a3cd77
 	"github.com/ory/x/sqlxx"
 
 	"github.com/ory/hydra/internal"
@@ -230,68 +225,4 @@
 			}
 		})
 	}
-}
-
-func TestGetLoginRequestWithDuplicateAccept(t *testing.T) {
-	t.Run("Test get login request with duplicate accept", func(t *testing.T) {
-		challenge := "challenge"
-		requestURL := "http://192.0.2.1"
-
-		conf := internal.NewConfigurationWithDefaults()
-		reg := internal.NewRegistryMemory(t, conf)
-
-		cl := &client.Client{OutfacingID: "client"}
-		require.NoError(t, reg.ClientManager().CreateClient(context.Background(), cl))
-		require.NoError(t, reg.ConsentManager().CreateLoginRequest(context.Background(), &LoginRequest{
-			Client:     cl,
-			ID:         challenge,
-			RequestURL: requestURL,
-		}))
-
-		h := NewHandler(reg, conf)
-		r := x.NewRouterAdmin()
-		h.SetRoutes(r)
-		ts := httptest.NewServer(r)
-		defer ts.Close()
-
-		c := &http.Client{}
-
-		sub := "sub123"
-		acceptLogin := &models.AcceptLoginRequest{Remember: true, Subject: &sub}
-
-		// marshal User to json
-		acceptLoginJson, err := json.Marshal(acceptLogin)
-		if err != nil {
-			panic(err)
-		}
-
-		// set the HTTP method, url, and request body
-		req, err := http.NewRequest(http.MethodPut, ts.URL+LoginPath+"/accept?challenge="+challenge, bytes.NewBuffer(acceptLoginJson))
-		if err != nil {
-			panic(err)
-		}
-
-		resp, err := c.Do(req)
-		require.NoError(t, err)
-		require.EqualValues(t, http.StatusOK, resp.StatusCode)
-
-		var result RequestHandlerResponse
-		require.NoError(t, json.NewDecoder(resp.Body).Decode(&result))
-		require.NotNil(t, result.RedirectTo)
-		require.Contains(t, result.RedirectTo, "login_verifier")
-
-		req2, err := http.NewRequest(http.MethodPut, ts.URL+LoginPath+"/accept?challenge="+challenge, bytes.NewBuffer(acceptLoginJson))
-		if err != nil {
-			panic(err)
-		}
-
-		resp2, err := c.Do(req2)
-		require.NoError(t, err)
-		require.EqualValues(t, http.StatusOK, resp2.StatusCode)
-
-		var result2 RequestHandlerResponse
-		require.NoError(t, json.NewDecoder(resp2.Body).Decode(&result2))
-		require.NotNil(t, result2.RedirectTo)
-		require.Contains(t, result2.RedirectTo, "login_verifier")
-	})
 }