--- conflicted
+++ resolved
@@ -228,28 +228,17 @@
 
 func (p *Persister) createSession(ctx context.Context, signature string, requester fosite.Requester, table tableName) (err error) {
 	ctx, span := p.r.Tracer(ctx).Tracer().Start(ctx, "persistence.sql.createSession")
-<<<<<<< HEAD
-	defer span.End()
+	defer otelx.End(span, &err)
 
 	v, err := flowctx.ValueFromCtx(ctx, flowctx.FlowCookie)
 	if err == nil && v.Ptr != nil {
-=======
-	defer otelx.End(span, &err)
-
-	v, err := flowctx.ValueFromCtx(ctx, flowctx.FlowCookie)
-	if err == nil {
->>>>>>> dc6dcd37
 		v.PersistOnce.Do(func() {
 			err = sqlcon.HandleError(p.Connection(ctx).Create(v.Ptr.(*flow.Flow)))
 		})
 		if err != nil {
 			return err
 		}
-<<<<<<< HEAD
 	} else if err != nil && !errors.Is(err, flowctx.ErrNoValueInCtx) {
-=======
-	} else if !errors.Is(err, flowctx.ErrNoValueInCtx) {
->>>>>>> dc6dcd37
 		return err
 	}
 
